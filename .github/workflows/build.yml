--- conflicted
+++ resolved
@@ -56,11 +56,8 @@
     - name: Run current action
       env:
         PUSH_BACK_TOKEN: ${{ secrets.PUSH_BACK_TOKEN }}
-<<<<<<< HEAD
-=======
         DEBUG: 'simple-git,simple-git:*'
         ACTIONS_STEP_DEBUG: true
->>>>>>> 14836d7f
       if: ${{ github.event_name == 'push' && github.ref == 'refs/heads/main' && env.PUSH_BACK_TOKEN }}
       uses: ./
       with:
