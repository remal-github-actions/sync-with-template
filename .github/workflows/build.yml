name: build

on:
  push:
    branches:
    - main
  pull_request: { }

defaults:
  run:
    shell: bash

jobs:
  build:
    if: ${{
      (github.event_name == 'push' && startsWith(github.ref, 'refs/tags/'))
      || (github.event_name == 'push' && !startsWith(github.event.head_commit.message, '[skip ci]') && !startsWith(github.event.head_commit.message, '[push-back]'))
      || github.event_name != 'push'
      }}
    name: build
    runs-on: ubuntu-latest
    timeout-minutes: 60

    steps:
    - name: Setup node 12
      uses: actions/setup-node@v2
      with:
        node-version: '12'

    - name: Checkout repository
      uses: actions/checkout@v2
      with:
        submodules: recursive
        lfs: true
        fetch-depth: 1


    - name: Install dependencies
      run: |
        yarn install

    - name: Build
      run: |
        npm run build


    - name: Push back
      env:
        PUSH_BACK_TOKEN: ${{ secrets.PUSH_BACK_TOKEN }}
      if: ${{ env.PUSH_BACK_TOKEN && github.event_name == 'push' && startsWith(github.ref, 'refs/heads/') }}
      uses: remal-github-actions/push-back@v1
      with:
        githubToken: ${{ env.PUSH_BACK_TOKEN }}
<<<<<<< HEAD
        message: '[push-back] Push-back updated files during build'


    - name: Read version
      id: readVersion
      uses: remal-github-actions/read-nodejs-package-version@v1

    - name: Create tag
      env:
        PUSH_BACK_TOKEN: ${{ secrets.PUSH_BACK_TOKEN }}
      if: ${{ env.PUSH_BACK_TOKEN && github.event_name == 'push' && github.ref == 'refs/heads/main' }}
      uses: remal-github-actions/create-tag@v1
      with:
        githubToken: ${{ env.PUSH_BACK_TOKEN }}
        tagName: 'v${{ steps.readVersion.outputs.majorVersion }}'
        forcePush: 'true'
=======
        message: Push-back updated files during build


    - name: Create tag
      env:
        PUSH_BACK_TOKEN: ${{ secrets.PUSH_BACK_TOKEN }}
      if: ${{ env.PUSH_BACK_TOKEN && github.event_name == 'push' && github.ref == 'refs/heads/main' }}
      run: |
        REMOTE_URL=$(git config --get remote.origin.url)
        HEAD_COMMIT_SHA=$(git rev-parse HEAD)
        REMOTE_HEAD_COMMIT_SHA=$(git ls-remote "$REMOTE_URL" "${{ github.ref }}" | awk '{ print $1}')
        if [ "$REMOTE_HEAD_COMMIT_SHA" != "$HEAD_COMMIT_SHA" ]; then
          echo "::warning::Remote repository branch has been changed, skipping tag creation"
          exit 0
        fi

        git config --unset-all "http.https://github.com/.extraheader"
        git remote set-url origin "https://${{ env.PUSH_BACK_TOKEN }}@github.com/${{ github.repository }}"
        git config user.name "${{ github.event.head_commit.committer.name }}"
        git config user.email "${{ github.event.head_commit.committer.email }}"

        echo "::group::Update tag"
        FULL_VERSION=$(jq -r '.version' package.json)
        if [ "$FULL_VERSION" == "null" ]; then
          echo "::error::Version can't be read from package.json file"
          exit 1
        fi
        echo "Version from package.json: $FULL_VERSION"

        MAJOR_VERSION=$(echo "$FULL_VERSION" | cut -f1 -d".")
        echo "Major version: $MAJOR_VERSION"
        git tag --force "v$MAJOR_VERSION"
        git push --force origin "v$MAJOR_VERSION"
        echo "::endgroup::"
>>>>>>> 3df5bb00
<|MERGE_RESOLUTION|>--- conflicted
+++ resolved
@@ -44,6 +44,15 @@
         npm run build
 
 
+    - name: Run current action
+      env:
+        PUSH_BACK_TOKEN: ${{ secrets.PUSH_BACK_TOKEN }}
+      if: ${{ env.PUSH_BACK_TOKEN && github.event_name == 'push' && github.ref == 'refs/heads/main' }}
+      uses: ./
+      with:
+        githubToken: ${{ env.PUSH_BACK_TOKEN }}
+
+
     - name: Push back
       env:
         PUSH_BACK_TOKEN: ${{ secrets.PUSH_BACK_TOKEN }}
@@ -51,7 +60,6 @@
       uses: remal-github-actions/push-back@v1
       with:
         githubToken: ${{ env.PUSH_BACK_TOKEN }}
-<<<<<<< HEAD
         message: '[push-back] Push-back updated files during build'
 
 
@@ -67,40 +75,4 @@
       with:
         githubToken: ${{ env.PUSH_BACK_TOKEN }}
         tagName: 'v${{ steps.readVersion.outputs.majorVersion }}'
-        forcePush: 'true'
-=======
-        message: Push-back updated files during build
-
-
-    - name: Create tag
-      env:
-        PUSH_BACK_TOKEN: ${{ secrets.PUSH_BACK_TOKEN }}
-      if: ${{ env.PUSH_BACK_TOKEN && github.event_name == 'push' && github.ref == 'refs/heads/main' }}
-      run: |
-        REMOTE_URL=$(git config --get remote.origin.url)
-        HEAD_COMMIT_SHA=$(git rev-parse HEAD)
-        REMOTE_HEAD_COMMIT_SHA=$(git ls-remote "$REMOTE_URL" "${{ github.ref }}" | awk '{ print $1}')
-        if [ "$REMOTE_HEAD_COMMIT_SHA" != "$HEAD_COMMIT_SHA" ]; then
-          echo "::warning::Remote repository branch has been changed, skipping tag creation"
-          exit 0
-        fi
-
-        git config --unset-all "http.https://github.com/.extraheader"
-        git remote set-url origin "https://${{ env.PUSH_BACK_TOKEN }}@github.com/${{ github.repository }}"
-        git config user.name "${{ github.event.head_commit.committer.name }}"
-        git config user.email "${{ github.event.head_commit.committer.email }}"
-
-        echo "::group::Update tag"
-        FULL_VERSION=$(jq -r '.version' package.json)
-        if [ "$FULL_VERSION" == "null" ]; then
-          echo "::error::Version can't be read from package.json file"
-          exit 1
-        fi
-        echo "Version from package.json: $FULL_VERSION"
-
-        MAJOR_VERSION=$(echo "$FULL_VERSION" | cut -f1 -d".")
-        echo "Major version: $MAJOR_VERSION"
-        git tag --force "v$MAJOR_VERSION"
-        git push --force origin "v$MAJOR_VERSION"
-        echo "::endgroup::"
->>>>>>> 3df5bb00
+        forcePush: 'true'