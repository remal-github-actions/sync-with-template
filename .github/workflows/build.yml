name: build

on:
  push:
    branches:
    - main
  pull_request: { }

defaults:
  run:
    shell: bash

jobs:
  build:
    if: ${{
      (github.event_name == 'push' && startsWith(github.ref, 'refs/tags/'))
      || (github.event_name == 'push' && !startsWith(github.event.head_commit.message, '[skip ci]') && !startsWith(github.event.head_commit.message, '[push-back]'))
      || github.event_name != 'push'
      }}
    name: build
    runs-on: ubuntu-latest
    timeout-minutes: 60

    steps:
    - name: Checkout repository
      uses: actions/checkout@v2
      with:
        submodules: recursive
        lfs: true
        fetch-depth: 1


    - name: Setup node 12
      uses: actions/setup-node@v2
      with:
        node-version: '12'


    - name: node_modules cache
      uses: actions/cache@v2
      with:
<<<<<<< HEAD
        key: ${{ runner.os }}-node_modules-${{ hashFiles('package.json', '*.lock') }}
=======
        key: ${{ runner.os }}-node_modules-${{ hashFiles('*.lock') }}
>>>>>>> d7efaa9b
        path: |
          node_modules


    - name: Install dependencies
      run: |
        yarn install

    - name: Build
      run: |
        npm run build


    - name: Run current action
      env:
        PUSH_BACK_TOKEN: ${{ secrets.PUSH_BACK_TOKEN }}
      if: ${{ env.PUSH_BACK_TOKEN && github.event_name == 'push' && github.ref == 'refs/heads/main' }}
      uses: ./
      with:
        githubToken: ${{ env.PUSH_BACK_TOKEN }}
        ignorePaths: |
          package-lock.lock
          yarn.lock


    - name: Push back
      env:
        PUSH_BACK_TOKEN: ${{ secrets.PUSH_BACK_TOKEN }}
      if: ${{ github.event_name == 'push' && startsWith(github.ref, 'refs/heads/') && env.PUSH_BACK_TOKEN }}
      uses: remal-github-actions/push-back@v1
      with:
        githubToken: ${{ env.PUSH_BACK_TOKEN }}
        message: '[push-back] Push-back updated files during build'


    - name: Read version
      id: readVersion
      if: ${{ github.event_name == 'push' && github.ref == 'refs/heads/main' }}
      uses: remal-github-actions/read-nodejs-package-version@v1

    - name: Create tag
      env:
        PUSH_BACK_TOKEN: ${{ secrets.PUSH_BACK_TOKEN }}
      if: ${{ github.event_name == 'push' && github.ref == 'refs/heads/main' && env.PUSH_BACK_TOKEN }}
      uses: remal-github-actions/create-tag@v1
      with:
        githubToken: ${{ env.PUSH_BACK_TOKEN }}
        tagName: 'v${{ steps.readVersion.outputs.majorVersion }}'
        forcePush: 'true'<|MERGE_RESOLUTION|>--- conflicted
+++ resolved
@@ -39,11 +39,7 @@
     - name: node_modules cache
       uses: actions/cache@v2
       with:
-<<<<<<< HEAD
         key: ${{ runner.os }}-node_modules-${{ hashFiles('package.json', '*.lock') }}
-=======
-        key: ${{ runner.os }}-node_modules-${{ hashFiles('*.lock') }}
->>>>>>> d7efaa9b
         path: |
           node_modules
 
@@ -60,7 +56,7 @@
     - name: Run current action
       env:
         PUSH_BACK_TOKEN: ${{ secrets.PUSH_BACK_TOKEN }}
-      if: ${{ env.PUSH_BACK_TOKEN && github.event_name == 'push' && github.ref == 'refs/heads/main' }}
+      if: ${{ github.event_name == 'push' && github.ref == 'refs/heads/main' && env.PUSH_BACK_TOKEN }}
       uses: ./
       with:
         githubToken: ${{ env.PUSH_BACK_TOKEN }}
